<?php

namespace AdvancedLearning\AWSVideos\Services;

use AdvancedLearning\AWSVideos\Config\Configurable;
use AdvancedLearning\AWSVideos\Models\VideoModel;
use AdvancedLearning\AWSVideos\Tasks\TranscodeVideoCheckTask;
use AdvancedLearning\AWSVideos\Tasks\TranscodeVideoTask;
use Aws\Credentials\Credentials;
use Aws\ElasticTranscoder\ElasticTranscoderClient;
use Aws\S3\S3Client;
use function basename;
use SilverStripe\Core\Environment;
use Webtorque\DevTaskRunner\Models\DevTaskRun;
use function in_array;
use InvalidArgumentException;
use League\Flysystem\AwsS3v3\AwsS3Adapter;
use League\Flysystem\Filesystem;
use function method_exists;
use function str_replace;
use function strrpos;

class AWSVideoService implements VideoService
{
	use Configurable;

    /**
     * @var S3Client
     */
    protected $s3Client;

    /**
     * @var ElasticTranscoderClient
     */
    protected $transcoderClient;

    /**
     * AWS API Key, overridden by env AWS_VIDEO_KEY.
     *
     * @config
     * @var string
     */
    protected static $aws_key;

    /**
     * AWS API Secret, overridden by env AWS_VIDEO_SECRET.
     *
     * @config
     * @var string
     */
    protected static $aws_secret;

    /**
     * S3 bucket to load videos from
     *
     * @var string
     */
    protected static $bucket;

    /**
     * S3 bucket to store transcoded videos
     *
     * @config
     * @var string
     */
    protected static $transcoded_bucket;

    /**
     * AWS Transcode pipeline to use.
     *
     * @config
     * @var string
     */
    protected static $pipeline;

    /**
     * AWS Transcoder outputs to be used to generate outputs. Key is the preset id which has an array of key value/pairs
     * of output setings to pass to the AWS Transcoder. {name} in Key and ThumbnailPattern is replaced with the name of
     * the file (extension removed).
     *
     * e.g.
     *
     * <code>
     * [
     *     '1351620000001-500020' => [
     *         Key: '{name}-4800k.mp4',
     *         ThumbnailPattern: '{name}-{count}.jpg',
     *         SegmentDuration: '10'
     *     ]
     * ]
     * </code>
     *
     * @config
     * @var array
     */
    protected static $outputs;

    /**
     * Optional playlist.
     *
     * @config
     * @var string
     */
    protected static $playlist;

    /**
     * Outputs to include in the playist. Array of the preset ids.
     *
     * @config
     * @var array
     */
    protected static $playlist_outputs;

    /**
     * File extension of the thumbnail. Used to get the thumbnail file name.
     *
     * @config
     * @var string
     */
    protected $thumbnail_extension;

    /**
     * The thumbail to use. Number of thumbnails are generated based on the interval set. Defaults to 1 (first).
     *
     * @config
     * @var integer
     */
    protected $thumbnail_number = 1;

    /**
     * If true, output files are stored inside a directory the same as the input filename with no extension.
     *
     * @config
     * @var boolean
     */
    protected static $use_directory = false;

    /**
     * Model for accessing persistent storage of video data.
     *
     * @var VideoModel
     */
    protected $model;

    public function __construct(VideoModel $model)
    {
        $this->model = $model;
    }

    /**
     * Queue an AWS Video to be transcoded.
     *
     * @param integer $id The id of the Video Model to be transcoded.
     *
     * @return void
     */
    public function queue($id)
    {
        $task = DevTaskRun::create([
            'Task' => TranscodeVideoTask::class,
            'Params' => 'ID=' . $id,
            'Status' => 'Queued'
        ]);

        $task->write();
    }

    /**
     * Queue a task to check on the status of the AWS Transcoder Job.
     *
     * @param integer $id The ID of the AWS Video
     *
     * @return void
     */
    public function queueCheck($id)
    {
        $task = DevTaskRun::create([
            'Task' => TranscodeVideoCheckTask::class,
            'Params' => 'ID=' . $id,
            'Status' => 'Queued'
        ]);

        $task->write();
    }

    /**
     * Commits an AWS Video to AWS, uploading it and queueing for transcoding.
     *
     * @param integer $id The id of the Video.
     *
     * @return void
     */
    public function commit($id)
    {
        $video = $this->model->findByID($id);

        if (!$video) {
            throw new InvalidArgumentException('Could not find a video with ID ' . $id);
        }

        $path = $video->getVideoPath();

        // upload
        $this->uploadToS3($path);

        // transcode
        $job = $this->transcode(
            $path,
            self::config()->get('pipeline'),
            self::config()->get('outputs'),
            self::config()->get('playlist'),
            self::config()->get('playlist_outputs')
        );

        // record AWS job so we can lookup later
        $video->setJobData($job)
            ->persist();

        // setup check to see if it is transcoded
        $this->queueCheck($id);
    }

    /**
     * Check on the status of job. Update if complete.
     *
     * @param integer $id ID of Video Model.
     *
     * @return void
     */
    public function check($id)
    {
        $video = $this->model->findByID($id);
        $client = $this->getTranscoderClient();
        $originalJob = $video->getJobData();

        if (empty($originalJob) || empty($originalJob['Id'])) {
            throw new InvalidArgumentException("No job data could be found for video {$id}");
        }

        $job = $client->readJob(['Id' => $originalJob['Id']])->get('Job');

        if ($job && $job['Status']) {
            if (strtolower($job['Status']) === 'complete') {
                $this->complete($video, $job);
            } else if (strtolower($job['Status']) === 'error') {
                throw new \Exception('Failed to process video ' . $video->getVideoPath());
            } else {
                $this->queueCheck($id);
            }
        }
    }

    /**
     * Perform complete tasks for trancoding job. Extracts outputs to be saved.
     *
     * @param VideoModel $video The Video Model for storage.
     * @param array      $job   The job data from AWS.
     *
     * @return void
     */
    protected function complete(VideoModel $video, array $job)
    {
        // get transcoded outputs
        $outputs = $this->extractVideoOutputs($job);
        $thumbnail = $this->extractThumbnail($job);
        $duration = $this->extractVideoDuration($job);
        $playlist = '';

        if (!empty($job['Playlists'])) {
            $playlist = $job['Playlists'][0]['Name'] . '.' . self::config()->get('playlist_extension');
        }

        $video->setOutputs($outputs, $playlist, $thumbnail, $duration);

        // make files public
        foreach ($outputs as $output) {
            $this->publish($output);
        }

        // make playlist public
        if (!empty($playlist)) {
            $this->publish($playlist);
        }

        // make thumbnail public
        if (!empty($thumbnail)) {
            $this->publish($thumbnail);
        }

        // trigger complete on video
        if (method_exists($video, 'onProcessingComplete')) {
            $video->onProcessingComplete();
        }
    }

    /**
     * Gets the Key (filename) of video outputs.
     *
     * @param array $job The job data.
     *
     * @return array
     */
    protected function extractVideoOutputs(array $job)
    {
        $outputs = [];
        $playlistOutputs = self::config()->get('playlist_outputs');

        foreach ($job['Outputs'] as $output) {
            // don't include files in playlist
            if (
                !$playlistOutputs ||
                !in_array($output['PresetId'], $playlistOutputs)
            ) {
                $outputs[] = $output['Key'];
            }
        }

        return $outputs;
    }

    /**
     * Gets the duration(seconds) of video outputs.
     *
     * @param array $job The job data.
     *
     * @return integer
     */
    protected function extractVideoDuration(array $job): int
    {
        $duration = 0;
        $durationOutput = self::config()->get('duration');

        $output = $job['Output'];

        if (is_array($output) && $durationOutput !== null && isset($output[$durationOutput])) {
            $duration = $output[$durationOutput];
        }

        return $duration;
    }

    /**
     * Extracts the first thumbnail from output. Assumes only one output generates a thumbnail.
     *
     * @param array $job The job data.
     *
     * @return string|null
     */
    protected function extractThumbnail(array $job)
    {
        foreach ($job['Outputs'] as $output) {
            // find the first output with a thumbnail pattern
            if (!empty($output['ThumbnailPattern'])) {
                // return the first thumbnail
                return str_replace(
                    ['{name}', '{count}'],
                    [$this->setExtension($output['Key'], null), '0000' . self::config()->get('thumbnail_number')],
                    $output['ThumbnailPattern']
                ) . '.' . self::config()->get('thumbnail_extension');
            }
        }

        return null;
    }

    /**
     * Gets the S3 client for AWS.
     *
     * @return S3Client
     */
    protected function getS3Client()
    {
        if (!$this->s3Client) {
<<<<<<< HEAD
            $config = $this->getAWSConfig();
            $config['version'] = '2006-03-01';
            $this->s3Client = new S3Client($config);
=======
            $this->s3Client = new S3Client($this->getAWSConfig());
>>>>>>> 01ad9531
        }

        return $this->s3Client;
    }

    /**
     * Gets the transcoder client for AWS.
     *
     * @return ElasticTranscoderClient
     */
    protected function getTranscoderClient()
    {
        if (!$this->transcoderClient) {
            $config = $this->getAWSConfig();
<<<<<<< HEAD
=======
            // set transcoder api version
>>>>>>> 01ad9531
            $config['version'] = '2012-09-25';
            $this->transcoderClient = new ElasticTranscoderClient($config);
        }

        return $this->transcoderClient;
    }

    /**
     * Gets the config for connecting to AWS.
     *
     * @return array
     */
    protected function getAWSConfig()
    {

        return [
<<<<<<< HEAD
            'credentials' => new Credentials(
                $this->getAWSKey(),
                $this->getAWSSecret()
            ),
            'region' => 'ap-southeast-2'
=======
            'credentials' => [
                'key' => $this->getAWSKey(),
                'secret' => $this->getAWSSecret()
            ],
            'region' => 'ap-southeast-2',
            'version' => '2006-03-01'
>>>>>>> 01ad9531
        ];
    }

    /**
     * Upload the file to S3.
     *
     * @param $path
     */
    protected function uploadToS3($path)
    {
        $filename = basename($path);

        $adapter = new AwsS3Adapter($this->getS3Client(), self::config()->get('bucket'));
        $filesystem = new Filesystem($adapter);

        // check if it exists
        if (!$filesystem->has($filename)) {
            // get file stream
            $fileStream = fopen($path, 'r');

            // write
            $filesystem->writeStream($filename, $fileStream);

            // close stream if still open
            if (is_resource($fileStream)) {
                fclose($fileStream);
            }
        }
    }

    /**
     * Publish a file and make public.
     *
     * @param string $filename The object to make public.
     *
     * @return static
     */
    public function publish($filename)
    {
        $adapter = new AwsS3Adapter($this->getS3Client(), self::config()->get('transcoded_bucket'));
        $filesystem = new Filesystem($adapter);

        if ($filesystem->has($filename)) {
            $filesystem->setVisibility($filename, 'public');
        }

        return $this;
    }

    /**
     * Transcode the video. Returns the job response as an array.
     *
     * @param string $path            Path to file to be transcoded.
     * @param string $pipeline        Id of pipeline.
     * @param array  $outputs         Array of outputs to transcode the video to.
     * @param string $playlist        Type of playlist (optional).
     * @param array  $playlistOutputs Array of preset ids of outputs to be included in playlist.
     *
     * @return array
     */
    protected function transcode($path, $pipeline, $outputs, $playlist = null, array $playlistOutputs = null)
    {
        $filename = basename($path);
        $name = $this->setExtension($filename, null);
        $prefix = self::config()->get('use_directory') ? $prefix = $name . '/' : '';

        $job = [
            'PipelineId' => $pipeline,
            'Input' => [
                'Key' => $filename
            ],
            'Outputs' => []
        ];

        // setup outputs
        foreach ($outputs as $preset => $config) {
            // replace name in key
            $config['Key'] = $prefix . str_replace('{name}', $name, $config['Key']);


            // replace name in thumbnail
            if (!empty($config['ThumbnailPattern'])) {
                $config['ThumbnailPattern'] = $prefix . str_replace('{name}', $name, $config['ThumbnailPattern']);
            }

            // set preset
            $config['PresetId'] = $preset;

            $job['Outputs'][] = $config;
        }

        // setup playlist
        if ($playlist) {
            $playlistConfig = [
                'Format' => $playlist,
                'Name' => $prefix . $name,
                'OutputKeys' => []
            ];

            // add outputs to playlist
            foreach ($job['Outputs'] as $output) {
                if (in_array($output['PresetId'], $playlistOutputs)) {
                    $playlistConfig['OutputKeys'][] = $output['Key'];
                }
            }

            $job['Playlists'][] = $playlistConfig;
        }

        $client = $this->getTranscoderClient();
        $response = $client->createJob($job);

        return $response->get('Job');
    }

    /**
     * Gets the type for a Video source tag from the file extension.
     *
     * @param string $ext The file extension.
     *
     * @return string
     */
    public function typeFromExt($ext)
    {
        switch ($ext) {
            case 'webm':
                return 'video/webm';
            case 'mp4':
            default:
                return 'video/mp4';
        }
    }

    /**
     * Replaces extension on filename with the passed extension. If no extension is passed, the extension is removed.
     *
     * @param string $filename The filename to have extension replaced.
     * @param string $ext      The extension to be used.
     *
     * @return string
     */
    protected function setExtension($filename, $ext = null)
    {
        $name = substr($filename, 0, strrpos($filename, '.'));

        if (null !== $ext) {
            $name .= '.' . $ext;
        }

        return $name;
    }

    /**
     * Gets the AWS API Key. Checks env for AWS_VIDEO_KEY, falls back to config var aws_key.
     *
     * @return string
     */
    protected function getAWSKey()
    {
        return Environment::getEnv('AWS_VIDEO_KEY') ?: self::config()->get('aws_key');
    }

    /**
     * Gets the AWS API Secret. Checks env for AWS_VIDEO_SECRET, falls back to config var aws_secret.
     *
     * @return string
     */
    protected function getAWSSecret()
    {
        return Environment::getEnv('AWS_VIDEO_SECRET') ?: self::config()->get('aws_secret');
    }
}<|MERGE_RESOLUTION|>--- conflicted
+++ resolved
@@ -371,13 +371,7 @@
     protected function getS3Client()
     {
         if (!$this->s3Client) {
-<<<<<<< HEAD
-            $config = $this->getAWSConfig();
-            $config['version'] = '2006-03-01';
-            $this->s3Client = new S3Client($config);
-=======
             $this->s3Client = new S3Client($this->getAWSConfig());
->>>>>>> 01ad9531
         }
 
         return $this->s3Client;
@@ -392,10 +386,7 @@
     {
         if (!$this->transcoderClient) {
             $config = $this->getAWSConfig();
-<<<<<<< HEAD
-=======
             // set transcoder api version
->>>>>>> 01ad9531
             $config['version'] = '2012-09-25';
             $this->transcoderClient = new ElasticTranscoderClient($config);
         }
@@ -410,22 +401,13 @@
      */
     protected function getAWSConfig()
     {
-
         return [
-<<<<<<< HEAD
-            'credentials' => new Credentials(
-                $this->getAWSKey(),
-                $this->getAWSSecret()
-            ),
-            'region' => 'ap-southeast-2'
-=======
             'credentials' => [
                 'key' => $this->getAWSKey(),
                 'secret' => $this->getAWSSecret()
             ],
             'region' => 'ap-southeast-2',
             'version' => '2006-03-01'
->>>>>>> 01ad9531
         ];
     }
 
